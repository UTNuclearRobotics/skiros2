--- conflicted
+++ resolved
@@ -20,14 +20,8 @@
             start_time = datetime.now()
             with self._avg_time_keeper:
                 return_state = self.execute()
-<<<<<<< HEAD
-                if return_state is not State:
-                    raise ValueError("The return type of the 'execute' function must be one of {}: running, success, failure.".format(State))
-                assert type(return_state) == State
-=======
                 if type(return_state) is not State:
                     raise ValueError("The return type of the 'execute' function must be one of {}: running, success, failure.".format(State))
->>>>>>> 33fc257a
                 self._setState(return_state)
                 self._updateRoutine(start_time)
             if self.hasState(State.Success) or self.hasState(State.Failure):
